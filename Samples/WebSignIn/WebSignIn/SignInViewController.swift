//
// Copyright (c) 2021-Present, Okta, Inc. and/or its affiliates. All rights reserved.
// The Okta software accompanied by this notice is provided pursuant to the Apache License, Version 2.0 (the "License.")
//
// You may obtain a copy of the License at http://www.apache.org/licenses/LICENSE-2.0.
// Unless required by applicable law or agreed to in writing, software
// distributed under the License is distributed on an "AS IS" BASIS, WITHOUT
// WARRANTIES OR CONDITIONS OF ANY KIND, either express or implied.
//
// See the License for the specific language governing permissions and limitations under the License.
//

import UIKit
import WebAuthenticationUI

class SignInViewController: UIViewController {
    @IBOutlet weak var signInButton: UIButton!
    @IBOutlet weak var clientIdLabel: UILabel!

    let auth = WebAuthentication.shared
    
    override func viewDidLoad() {
        super.viewDidLoad()
        
        if let clientId = auth?.flow.configuration.clientId {
            clientIdLabel.text = clientId
        } else {
            clientIdLabel.text = "Not configured"
            signInButton.isEnabled = false
        }
    }
    
    @IBAction func ephemeralSwitchChanged(_ sender: Any) {
        guard let sender = sender as? UISwitch else { return }
        auth?.ephemeralSession = sender.isOn
    }
    
    @IBAction func signIn(_ sender: Any) {
        let window = viewIfLoaded?.window
        auth?.start(from: window) { result in
            switch result {
            case .success(let token):
<<<<<<< HEAD
                User.default = User.for(token: token)
=======
                Credential.default = Credential(token: token)
                
>>>>>>> ddb6599a
                try? Keychain.save(token)
                                        
                self.dismiss(animated: true)
            case .failure(let error):
                let alert = UIAlertController(title: "Cannot sign in", message: error.localizedDescription, preferredStyle: .alert)
                alert.addAction(.init(title: "OK", style: .default))
                
                self.present(alert, animated: true)
            }
        }

        return
    }
}<|MERGE_RESOLUTION|>--- conflicted
+++ resolved
@@ -40,12 +40,8 @@
         auth?.start(from: window) { result in
             switch result {
             case .success(let token):
-<<<<<<< HEAD
-                User.default = User.for(token: token)
-=======
                 Credential.default = Credential(token: token)
-                
->>>>>>> ddb6599a
+
                 try? Keychain.save(token)
                                         
                 self.dismiss(animated: true)
