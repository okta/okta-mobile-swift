--- conflicted
+++ resolved
@@ -42,15 +42,17 @@
         auth?.start(from: window) { result in
             switch result {
             case .success(let token):
-<<<<<<< HEAD
-                UserManager.shared.current = User(token: token, info: .init(familyName: "", givenName: "", name: "", preferredUsername: "", sub: "", updatedAt: Date(), locale: "", zoneinfo: ""))
+                User.default = User(token: token)
                 
-                token.idToken.flatMap { try? Keychain.set(key: "Okta-Id-Token", string: $0, accessGroup: "com.okta.mobile-sdk.shared", accessibility: kSecAttrAccessibleWhenUnlocked) }
-                token.deviceSecret.flatMap { try? Keychain.set(key: "Okta-Device-Token", string: $0, accessGroup: "com.okta.mobile-sdk.shared", accessibility: kSecAttrAccessibleWhenUnlocked) }
-                
-=======
-                User.default = User(token: token)
->>>>>>> de8620e7
+                token.idToken.flatMap { try? Keychain.set(key: "Okta-Id-Token",
+                                                          string: $0,
+                                                          accessGroup: "com.okta.mobile-sdk.shared",
+                                                          accessibility: kSecAttrAccessibleWhenUnlocked) }
+                token.deviceSecret.flatMap { try? Keychain.set(key: "Okta-Device-Token",
+                                                               string: $0,
+                                                               accessGroup: "com.okta.mobile-sdk.shared",
+                                                               accessibility: kSecAttrAccessibleWhenUnlocked) }
+
             case .failure(let error):
                 let alert = UIAlertController(title: "Cannot sign in", message: error.localizedDescription, preferredStyle: .alert)
                 alert.addAction(.init(title: "OK", style: .default))
@@ -60,5 +62,7 @@
             
             self.dismiss(animated: true)
         }
+
+        return
     }
 }