//
// Copyright (c) 2021-Present, Okta, Inc. and/or its affiliates. All rights reserved.
// The Okta software accompanied by this notice is provided pursuant to the Apache License, Version 2.0 (the "License.")
//
// You may obtain a copy of the License at http://www.apache.org/licenses/LICENSE-2.0.
// Unless required by applicable law or agreed to in writing, software
// distributed under the License is distributed on an "AS IS" BASIS, WITHOUT
// WARRANTIES OR CONDITIONS OF ANY KIND, either express or implied.
//
// See the License for the specific language governing permissions and limitations under the License.
//

import Foundation
import AuthFoundation

/// The delegate of ``DeviceAuthorizationFlow`` may adopt some, or all, of the methods described here. These allow a developer to customize or interact with the authentication flow during authentication.
///
/// This protocol extends the basic `AuthenticationDelegate` which all authentication flows support.
public protocol DeviceAuthorizationFlowDelegate: AuthenticationDelegate {
    /// Called before authentication begins.
    /// - Parameters:
    ///   - flow: The authentication flow that has started.
    func authenticationStarted<Flow: DeviceAuthorizationFlow>(flow: Flow)

    /// Called after authentication completes.
    /// - Parameters:
    ///   - flow: The authentication flow that has finished.
    func authenticationFinished<Flow: DeviceAuthorizationFlow>(flow: Flow)
    
    /// Called when a ``DeviceAuthorizationFlow/Context-swift.struct`` instance is returned from the ``DeviceAuthorizationFlow/start(completion:)`` method.
    ///
    /// This context object is used to present the user with the user code, and verification URI, which will enable them to authorized the user from a different device.
    /// - Parameters:
    ///   - flow: The authentication flow that has finished.
    ///   - context: The context to display to the user.
    func authentication<Flow: DeviceAuthorizationFlow>(flow: Flow, received context: DeviceAuthorizationFlow.Context)
}

/// An authentication flow class that implements the Device Authorization Grant flow exchange.
///
/// The Device Authorization Grant flow permits a user to sign in securely from a headless or other similar device (e.g. set-top boxes, Smart TVs, or other devices with limited keyboard input). Using this flow, a user is presented with a screen that provides two pieces of information:
/// 1. A URL the user should visit from another device.
/// 2. A simple user code they can easily enter on that secondary device.
///
/// Upon visiting that URL and entering in the code, the user is prompted to sign in using their standard credentials. Upon completing authentication, the device automatically signs the user in, without any direct interaction on the user's part.
///
/// You can create an instance of  ``DeviceAuthorizationFlow`` with your client's settings, and supply that to the initializer, along with a reference to your OAuth2Client for performing key operations and requests. Alternatively, you can use any of the convenience initializers to simplify the process.
///
/// As an example, we'll use Swift Concurrency, since these asynchronous methods can be used inline easily, though ``DeviceAuthorizationFlow`` can just as easily be used with completion blocks or through the use of the ``DeviceAuthorizationFlowDelegate``.
///
/// ```swift
/// let flow = DeviceAuthorizationFlow(
///     issuer: URL(string: "https://example.okta.com")!,
///     clientId: "abc123client",
///     scopes: "openid offline_access email profile")
///
/// // Retrieve the context for this session.
/// let context = try await flow.start()
///
/// // Present the userCode and verificationUri from the context
/// // to the user. Once that is done, use the following code to
/// // poll the server to retrieve a token when they authorize
/// // the code.
/// let token = try await flow.resume(with: context)
/// ```
public final class DeviceAuthorizationFlow: AuthenticationFlow {
    /// A model representing the context and current state for an authorization session.
    public struct Context: Decodable, Equatable, Expires {
        let deviceCode: String
        var interval: TimeInterval
        
        /// The date this context was created.
        public let issuedAt: Date?

        /// The code that should be displayed to the user.
        public let userCode: String
        
        /// The URI the user should be prompted to open in order to authorize the application.
        public let verificationUri: URL
        
        /// A convenience URI that combines the ``verificationUri`` and the ``userCode``, to make a clickable link.
        public let verificationUriComplete: URL
        
        /// The time interval after which the authorization context will expire.
        public let expiresIn: TimeInterval
        
        enum CodingKeys: String, CodingKey, CaseIterable {
            case issuedAt
            case userCode
            case verificationUri
            case verificationUriComplete
            case expiresIn
            case deviceCode
            case interval
        }
        
        public init(from decoder: Decoder) throws {
            let container = try decoder.container(keyedBy: CodingKeys.self)
            issuedAt = try container.decodeIfPresent(Date.self, forKey: .issuedAt) ?? Date()
            deviceCode = try container.decode(String.self, forKey: .deviceCode)
            userCode = try container.decode(String.self, forKey: .userCode)
            verificationUri = try container.decode(URL.self, forKey: .verificationUri)
            verificationUriComplete = try container.decode(URL.self, forKey: .verificationUriComplete)
            expiresIn = try container.decode(TimeInterval.self, forKey: .expiresIn)
            interval = try container.decode(TimeInterval.self, forKey: .interval)
        }
    }
    
    /// The OAuth2Client this authentication flow will use.
    public let client: OAuth2Client
    
    /// Indicates whether or not this flow is currently in the process of authenticating a user.
    public private(set) var isAuthenticating: Bool = false {
        didSet {
            guard oldValue != isAuthenticating else {
                return
            }
            
            if isAuthenticating {
                delegateCollection.invoke { $0.authenticationStarted(flow: self) }
            } else {
                delegateCollection.invoke { $0.authenticationFinished(flow: self) }
            }
        }
    }
    
    /// The context that stores the state for the current authentication session.
    public private(set) var context: Context? {
        didSet {
            guard let context = context else {
                return
            }

            delegateCollection.invoke { $0.authentication(flow: self, received: context) }
        }
    }
    
    /// Convenience initializer to construct an authentication flow from variables.
    /// - Parameters:
    ///   - issuer: The issuer URL.
    ///   - clientId: The client ID
    ///   - scopes: The scopes to request
    public convenience init(issuer: URL,
                            clientId: String,
                            scopes: String)
    {
        self.init(client: OAuth2Client(baseURL: issuer,
                                       clientId: clientId,
                                       scopes: scopes))
    }
    
    /// Initializer to construct an authentication flow from a pre-defined configuration and client.
    /// - Parameters:
    ///   - configuration: The configuration to use for this authentication flow.
    ///   - client: The `OAuth2Client` to use with this flow.
    public init(client: OAuth2Client) {
        // Ensure this SDK's static version is included in the user agent.
        SDKVersion.register(sdk: Version)
        
        self.client = client
        
        client.add(delegate: self)
    }
    
    /// Initializer that uses the configuration defined within the application's `Okta.plist` file.
    public convenience init() throws {
        self.init(try OAuth2Client.PropertyListConfiguration())
    }
    
    /// Initializer that uses the configuration defined within the given file URL.
    /// - Parameter fileURL: File URL to a `plist` containing client configuration.
    public convenience init(plist fileURL: URL) throws {
        self.init(try OAuth2Client.PropertyListConfiguration(plist: fileURL))
    }
    
    private convenience init(_ config: OAuth2Client.PropertyListConfiguration) {
        self.init(issuer: config.issuer,
                  clientId: config.clientId,
                  scopes: config.scopes)
    }
    
    /// Initiates a device authentication flow.
    ///
    /// This method is used to begin an authentication session. The resulting ``Context-swift.struct`` object can be used to display the user code and URI necessary for them to complete authentication on a different device.
    ///
    /// The ``resume(with:completion:)`` method also uses this context, to poll the server to determine when the user approves the authorization request.
    /// - Parameters:
    ///   - completion: Optional completion block for receiving the context. If `nil`, you may rely upon the ``DeviceAuthorizationFlowDelegate/authentication(flow:received:)`` method instead.
    public func start(completion: ((Result<Context, APIClientError>) -> Void)? = nil) {
        isAuthenticating = true

        client.openIdConfiguration { result in
            switch result {
            case .success(let configuration):
                guard let url = configuration.deviceAuthorizationEndpoint else {
                    self.delegateCollection.invoke { $0.authentication(flow: self, received: .invalidUrl) }
                    completion?(.failure(.invalidUrl))
                    return
                }
                
                let request = AuthorizeRequest(url: url,
                                               clientId: self.client.configuration.clientId,
                                               scope: self.client.configuration.scopes)
                request.send(to: self.client) { result in
                    switch result {
                    case .failure(let error):
                        self.delegateCollection.invoke { $0.authentication(flow: self, received: .network(error: error)) }
                        completion?(.failure(error))
                    case .success(let response):
                        self.context = response.result
                        self.delegateCollection.invoke { $0.authentication(flow: self, received: response.result) }
                        completion?(.success(response.result))
                    }
                }
                
            case .failure(let error):
                self.delegateCollection.invoke { $0.authentication(flow: self, received: error) }
            }
        }
    }
    
    /// Polls to determine when authorization completes, using the supplied ``Context-swift.struct`` instance.
    ///
    /// Once an authentication session has begun, using ``start(completion:)``, the user should be presented with the user code and verification URI. This method is used to poll the server, to determine when a user completes authorizing this device. At that point, the result is exchanged for a token.
    /// - Parameters:
    ///   - context: Device authorization context object.
    ///   - completion: Optional completion block for receiving the token, or error result. If `nil`, you may rely upon the ``DeviceAuthorizationFlowDelegate/authentication(flow:received:)`` method instead.
    public func resume(with context: Context, completion: ((Result<Token, APIClientError>) -> Void)? = nil) {
        self.completion = completion
        scheduleTimer()
    }
    
    /// Resets the flow for later reuse.
    public func reset() {
        timer?.cancel()
        timer = nil
        context = nil
        completion = nil
        isAuthenticating = false
    }

    // MARK: Private properties / methods
    static var slowDownInterval: TimeInterval = 5
    
    var timer: DispatchSourceTimer?
    var completion: ((Result<Token, APIClientError>) -> Void)?
    public let delegateCollection = DelegateCollection<DeviceAuthorizationFlowDelegate>()
    
    func scheduleTimer(offsetBy interval: TimeInterval? = nil) {
        guard var context = context else {
            return
        }
        
        if let interval = interval {
            context.interval += interval
            self.context = context
        }
        
        let completion = self.completion
        
        let timerSource = DispatchSource.makeTimerSource()
        timerSource.schedule(deadline: .now() + context.interval, repeating: context.interval)
        timerSource.setEventHandler {
            self.getToken(using: context) { result in
                switch result {
                case .failure(let error):
                    self.reset()
                    completion?(.failure(error))
                    
                case .success(let token):
                    if let token = token {
                        self.reset()
                        completion?(.success(token))
                    }
                }
            }
        }

        timer?.cancel()
        timer = timerSource
        timerSource.resume()
    }
}

#if swift(>=5.5.1)
@available(iOS 15.0, tvOS 15.0, macOS 12.0, watchOS 8, *)
extension DeviceAuthorizationFlow {
    /// Asynchronously initiates a device authentication flow.
    ///
    /// This method is used to begin an authentication session. The resulting ``Context-swift.struct`` object can be used to display the user code and URI necessary for them to complete authentication on a different device.
    ///
    /// The ``resume(with:)`` method also uses this context, to poll the server to determine when the user approves the authorization request.
    /// - Returns: The information a user should be presented with to continue authorization on a different device.
    public func start() async throws -> Context {
        try await withCheckedThrowingContinuation { continuation in
            start() { result in
                continuation.resume(with: result)
            }
        }
    }

    /// Asynchronously polls to determine when authorization completes, using the supplied ``Context-swift.struct`` instance.
    ///
    /// Once an authentication session has begun, using ``start()``, the user should be presented with the user code and verification URI. This method is used to poll the server, to determine when a user completes authorizing this device. At that point, the result is exchanged for a token.
    /// - Parameters:
    ///   - context: Device authorization context object.
    /// - Returns: The Token created as a result of exchanging an authorization code.
    public func resume(with context: Context) async throws -> Token {
        try await withCheckedThrowingContinuation { continuation in
            resume(with: context) { result in
                continuation.resume(with: result)
            }
        }
    }
}
#endif

extension DeviceAuthorizationFlow: UsesDelegateCollection {
    public typealias Delegate = DeviceAuthorizationFlowDelegate
}

extension DeviceAuthorizationFlow {
    func getToken(using context: Context, completion: @escaping(Result<Token?, APIClientError>) -> Void) {
        client.openIdConfiguration { result in
            switch result {
            case .success(let configuration):
                let request = TokenRequest(openIdConfiguration: configuration,
                                           clientId: self.client.configuration.clientId,
                                           deviceCode: context.deviceCode)
                self.client.exchange(token: request) { result in
                    switch result {
                    case .failure(let error):
                        if case let APIClientError.serverError(serverError) = error,
<<<<<<< HEAD
                           let oauthError = serverError as? OAuth2ServerError,
                           oauthError.code == .authorization_pending
=======
                           let oauthError = serverError as? OAuth2ServerError
>>>>>>> edcc9dfd
                        {
                            switch oauthError.code {
                            case "authorization_pending":
                                // Keep polling, since we haven't received a token yet.
                                completion(.success(nil))
                                return
                                
                            case "slow_down":
                                // Increase the polling interval for all subsequent requests, according to the specification.
                                self.scheduleTimer(offsetBy: DeviceAuthorizationFlow.slowDownInterval)
                                completion(.success(nil))
                                return
                                
                            default: break
                            }
                        }

                        self.delegateCollection.invoke { $0.authentication(flow: self, received: .network(error: error)) }
                        completion(.failure(error))
                    case .success(let response):
                        self.delegateCollection.invoke { $0.authentication(flow: self, received: response.result) }
                        completion(.success(response.result))
                    }
                }
                
            case .failure(let error):
                self.delegateCollection.invoke { $0.authentication(flow: self, received: error) }
            }
        }
    }
}

extension DeviceAuthorizationFlow: OAuth2ClientDelegate {
    
}

extension OAuth2Client {
    public func deviceAuthorizationFlow() -> DeviceAuthorizationFlow {
        DeviceAuthorizationFlow(client: self)
    }
}<|MERGE_RESOLUTION|>--- conflicted
+++ resolved
@@ -331,12 +331,7 @@
                     switch result {
                     case .failure(let error):
                         if case let APIClientError.serverError(serverError) = error,
-<<<<<<< HEAD
-                           let oauthError = serverError as? OAuth2ServerError,
-                           oauthError.code == .authorization_pending
-=======
                            let oauthError = serverError as? OAuth2ServerError
->>>>>>> edcc9dfd
                         {
                             switch oauthError.code {
                             case "authorization_pending":
