//
// Copyright (c) 2021-Present, Okta, Inc. and/or its affiliates. All rights reserved.
// The Okta software accompanied by this notice is provided pursuant to the Apache License, Version 2.0 (the "License.")
//
// You may obtain a copy of the License at http://www.apache.org/licenses/LICENSE-2.0.
// Unless required by applicable law or agreed to in writing, software
// distributed under the License is distributed on an "AS IS" BASIS, WITHOUT
// WARRANTIES OR CONDITIONS OF ANY KIND, either express or implied.
//
// See the License for the specific language governing permissions and limitations under the License.
//

@_exported import AuthFoundation

import Foundation
import OAuth2Auth

#if canImport(UIKit)
import UIKit
#elseif canImport(AppKit)
import AppKit
#endif

public enum BrowserSigninError: Error {
    case noCompatibleAuthenticationProviders
    case noSignOutFlowProvided
    case cannotStartBrowserSession
    case cannotComposeAuthenticationURL
    case authenticationProvider(error: any Error)
    case noAuthenticatorProviderResponse
    case serverError(_ error: OAuth2ServerError)
    case invalidRedirectScheme(_ scheme: String?)
    case userCancelledLogin(_ reason: String? = nil)
    case missingIdToken
    case oauth2(error: OAuth2Error)
    case generic(error: any Error)
    case genericError(message: String)
}

/// Authentication coordinator that simplifies signing users in using browser-based OIDC authentication flows.
///
/// This simple class encapsulates the details of managing browser instances across iOS/macOS versions, coordinating with OAuth2 endpoints, and supporting a variety of conveniences when signing users into your application.
///
/// The simplest way to authenticate a user is to use the ``shared`` property to access your default session, and calling ``signIn(from:context:)`` to present the browser to the user.
///
/// ```swift
/// let token = try await BrowserSignin.shared?.signIn(from: view.window)
/// ```
///
/// To customize the authentication flow, please read more about the underlying OAuth2 client within the OAuth2Auth library, and how that relates to the ``signInFlow`` or ``signOutFlow`` properties.
///
///  ## Redirect URI Support
///
///  This library supports both custom URIs and HTTPS redirect URLs on supporting platforms and iOS versions. This requires that your application is configured to use associated domains, with the application's identifier included in the associated domain's `webcredentials` list.
///
///  > Note: The use of HTTPS addresses within the redirect callback URI is limited by the availability of support within ASWebAuthenticationSession, which currently requires a minimum of iOS 17.4, macOS 14.4, watchOS 10.4, tvOS 17.4, or visionOS 1.1.
@MainActor
public final class BrowserSignin {
    #if os(macOS)
    public typealias WindowAnchor = NSWindow
    #elseif os(iOS) || os(macOS) || os(tvOS) || os(visionOS) || targetEnvironment(macCatalyst)
    public typealias WindowAnchor = UIWindow
    #else
    public typealias WindowAnchor = Void
    #endif
    
    /// Defines the options used to control the behavior of the browser and its presentation.
    public struct Option: Sendable, OptionSet {
        public let rawValue: Int
        public init(rawValue: Int) { self.rawValue = rawValue }
        
        #if canImport(AuthenticationServices)
        /// Requests that the browser utilizes an ephemeral session, which does not persist cookies or other browser storage between launches.
        public static let ephemeralSession = Option(rawValue: 1 << 0)
        #endif
    }

    /// Active / default shared instance of the ``BrowserSignin`` session.
    ///
    /// This convenience property can be used in one of two ways:
    ///
    /// 1. Access a shared instance using the settings configured within a file named `Okta.plist`
    /// 2. Programmatically create an instance that can be shared across your application.
    ///
    /// For more information on how to configure your client, see <doc:ConfiguringYourClient> for more details.
    public private(set) static var shared: BrowserSignin? {
        set {
            _shared = newValue
        }
        get {
            guard let result = _shared else {
                _shared = try? BrowserSignin()
                return _shared
            }
            return result
        }
    }

    /// The underlying OAuth2 flow that implements the authentication behavior.
    nonisolated public let signInFlow: AuthorizationCodeFlow
    
    /// The underlying OAuth2 flow that implements the session logout behaviour.
    nonisolated public let signOutFlow: SessionLogoutFlow?

    /// Used to control the options which dictates the presentation and behavior of the sign in session.
    public var options: Option = []
    
    #if canImport(AuthenticationServices)
    /// Indicates whether or not the developer prefers an ephemeral browser session, or if the user's browser state should be shared with the system browser.
    public var ephemeralSession: Bool {
        get {
            options.contains(.ephemeralSession)
        }
        set {
            if newValue {
                options.insert(.ephemeralSession)
            } else {
                options.remove(.ephemeralSession)
            }
        }
    }
    #endif

    /// Starts sign-in using the configured client.
    /// - Parameters:
    ///   - window: Window from which the sign in process will be started.
    ///   - context: Context options used when composing the authorization URL.
    /// - Returns: The token representing the signed-in user.
    @MainActor
    public final func signIn(from window: WindowAnchor? = nil,
                             context: AuthorizationCodeFlow.Context = .init()) async throws -> Token
    {
        if provider != nil {
            await cancel()
        }
        
        guard let redirectUri = signInFlow.client.configuration.redirectUri
        else {
            throw OAuth2Error.redirectUriRequired
        }

        async let authorizeUrl = signInFlow.start(with: context)
        let provider = try await Self.providerFactory.createWebAuthenticationProvider(
            for: self,
            from: window,
            options: options)
        self.provider = provider
        
        let url = try await provider.open(authorizeUrl: authorizeUrl,
                                          redirectUri: redirectUri)
        self.provider = nil
        
        return try await signInFlow.resume(with: url)
    }
    
    /// Starts log-out using the credential.
    /// - Parameters:
    ///   - window: Window from which the sign in process will be started.
    ///   - credential: Stored credentials that will retrieve the ID token.
    ///   - context: Context options used when composing the signout URL.
    @discardableResult
    @MainActor
    public final func signOut(from window: WindowAnchor? = nil,
                              credential: Credential?,
                              context: SessionLogoutFlow.Context = .init()) async throws -> URL
    {
        try await signOut(from: window, token: credential?.token, context: context)
    }
    
    /// Starts log-out using the `Token` object.
    /// - Parameters:
    ///   - window: Window from which the sign in process will be started.
    ///   - token: Token object that will retrieve the ID token.
    ///   - context: Context options used when composing the signout URL.
    @discardableResult
    @MainActor
    public final func signOut(from window: WindowAnchor? = nil,
                              token: Token?,
                              context: SessionLogoutFlow.Context = .init()) async throws -> URL
    {
        var context = context
        context.idToken = token?.idToken?.rawValue
        return try await signOut(from: window, context: context)
    }

    /// Starts log-out using the ID token.
    /// - Parameters:
    ///   - window: Window from which the sign in process will be started.
    ///   - context: Context options used when composing the signout URL.
    @discardableResult
    @MainActor
    public final func signOut(from window: WindowAnchor?,
                              context: SessionLogoutFlow.Context = .init()) async throws -> URL
    {
        guard let signOutFlow,
              let redirectUri = signOutFlow.client.configuration.logoutRedirectUri
        else {
            throw BrowserSigninError.noSignOutFlowProvided
        }
        
        if provider != nil {
            await cancel()
        }

        async let authorizeUrl = signOutFlow.start(with: context)
        let provider = try await Self.providerFactory.createWebAuthenticationProvider(
            for: self,
            from: window,
            options: options)

        self.provider = provider
        defer { self.provider = nil }

        return try await provider.open(authorizeUrl: authorizeUrl,
                                       redirectUri: redirectUri)
    }
    
    /// Cancels the authentication session.
    @MainActor
    public final func cancel() async {
        await self.signInFlow.reset()
        await self.signOutFlow?.reset()
        provider?.cancel()
        provider = nil
    }
    
    /// Initializes a web authentiation session using client credentials defined within the application's `Okta.plist` file.
    public convenience init() throws {
        try self.init(try OAuth2Client.PropertyListConfiguration())
    }
    
    /// Initializes a web authentication session using client credentials defined within the provided file URL.
    /// - Parameter fileURL: File URL to a `plist` file containing client configuration.
    public convenience init(plist fileURL: URL) throws {
        try self.init(try OAuth2Client.PropertyListConfiguration(plist: fileURL))
    }
    
    /// Initializes a web authentication session using the supplied client credentials.
    /// - Parameters:
    ///   - issuerURL: The URL for the OAuth2 issuer.
    ///   - clientId: The client's ID.
    ///   - scope: The scopes the client is requesting.
    ///   - redirectUri: The redirect URI for the configured client.
    ///   - logoutRedirectUri: The logout URI for the client, if applicable.
    ///   - additionalParameters: Optional parameters to add to the authorization query string.
    public convenience init(issuerURL: URL,
                            clientId: String,
                            scope: ClaimCollection<[String]>,
                            redirectUri: URL,
                            logoutRedirectUri: URL? = nil,
                            additionalParameters: [String: any APIRequestArgument]? = nil)
    {
        let loginFlow = AuthorizationCodeFlow(issuerURL: issuerURL,
                                              clientId: clientId,
                                              scope: scope,
                                              redirectUri: redirectUri,
                                              logoutRedirectUri: logoutRedirectUri,
                                              additionalParameters: additionalParameters)
        let client = loginFlow.client

        let logoutFlow: SessionLogoutFlow?
        if client.configuration.logoutRedirectUri != nil {
            logoutFlow = SessionLogoutFlow(client: client,
                                           additionalParameters: additionalParameters)
        } else {
            logoutFlow = nil
        }

        self.init(loginFlow: loginFlow, logoutFlow: logoutFlow)
    }
    
    @_documentation(visibility: private)
    public convenience init(issuerURL: URL,
                            clientId: String,
                            scope: some WhitespaceSeparated,
                            redirectUri: URL,
                            logoutRedirectUri: URL? = nil,
                            additionalParameters: [String: any APIRequestArgument]? = nil)
    {
        self.init(issuerURL: issuerURL,
                  clientId: clientId,
                  scope: .init(wrappedValue: scope.whitespaceSeparated),
                  redirectUri: redirectUri,
                  logoutRedirectUri: logoutRedirectUri,
                  additionalParameters: additionalParameters)
    }
    
    convenience init(_ config: OAuth2Client.PropertyListConfiguration) throws {
        let client = try OAuth2Client(config)
        let loginFlow = try AuthorizationCodeFlow(client: client,
                                                  additionalParameters: config.additionalParameters)
        let logoutFlow: SessionLogoutFlow?
        if client.configuration.logoutRedirectUri != nil {
            logoutFlow = SessionLogoutFlow(client: client,
                                           additionalParameters: config.additionalParameters)
        } else {
            logoutFlow = nil
        }
        
        self.init(loginFlow: loginFlow, logoutFlow: logoutFlow)
    }

    /// Initializes a web authentication session using the supplied AuthorizationCodeFlow and optional context.
    /// - Parameters:
    ///   - loginFlow: Authorization code flow instance for signing in to this client.
    ///   - logoutFlow: Session sign out flow to use when signing out from this client.
    public init(loginFlow: AuthorizationCodeFlow, logoutFlow: SessionLogoutFlow?) {
        assert(SDKVersion.browserSignin != nil)

        self.signInFlow = loginFlow
        self.signOutFlow = logoutFlow

        BrowserSignin.shared = self
    }
    
    /// Used to assign a custom ``BrowserSignin/ProviderFactory``.
    ///
    /// > Important: The default implementation will use the most appropriate browser session for use when authenticating. This facility should only be used when a built-in browser capability is unavailable in your target environment.
    public static var providerFactory: any BrowserSignin.ProviderFactory.Type = BrowserSignin.self

    // MARK: Internal members
    private static var _shared: BrowserSignin?
    
    // Used for testing only
    static func resetToDefault() {
        providerFactory = BrowserSignin.self
    }
    
    var provider: (any BrowserSignin.Provider)?
}

extension BrowserSignin: BrowserSignin.ProviderFactory {
    public nonisolated static func createWebAuthenticationProvider(
        for webAuth: BrowserSignin,
        from window: BrowserSignin.WindowAnchor?,
        options: Option) throws -> any BrowserSignin.Provider
    {
<<<<<<< HEAD
        #if canImport(AuthenticationServices)
        try AuthenticationServicesProvider(from: window, usesEphemeralSession: options.contains(.ephemeralSession))
        #else
        return nil
        #endif
=======
        if #available(iOS 13.0, macOS 10.15, tvOS 16.0, watchOS 7.0, visionOS 1.0, macCatalyst 13.0, *) {
            return try AuthenticationServicesProvider(from: window, usesEphemeralSession: options.contains(.ephemeralSession))
        }

        throw BrowserSigninError.noCompatibleAuthenticationProviders
>>>>>>> b7946724
    }
}

extension BrowserSignin {
    /// Asynchronously initiates authentication from the given window.
    /// - Parameters:
    ///   - window: The window from which the authentication browser should be shown.
    ///   - context: Context options used when composing the authorization URL.
    ///   - completion: Completion block that will be invoked when authentication finishes.
    public final func signIn(from window: WindowAnchor?,
                             context: AuthorizationCodeFlow.Context = .init(),
                             completion: @escaping (Result<Token, BrowserSigninError>) -> Void)
    {
        Task { @MainActor in
            do {
                completion(.success(try await signIn(from: window, context: context)))
            } catch {
                completion(.failure(BrowserSigninError(error)))
            }
        }
    }
    
    /// Asynchronous convenience method that initiates log-out using the credential object, throwing the error if fails.
    /// - Parameters:
    ///   - window: Window from which the sign in process will be started.
    ///   - credential: Stored credentials that will retrieve the ID token.
    ///   - context: Context options used when composing the signout URL.
    ///   - completion: Completion block that will be invoked when log-out finishes.
    public final func signOut(from window: WindowAnchor?,
                              credential: Credential? = .default,
                              context: SessionLogoutFlow.Context = .init(),
                              completion: @escaping (Result<URL, BrowserSigninError>) -> Void)
    {
        Task { @MainActor in
            do {
                completion(.success(try await signOut(from: window, credential: credential, context: context)))
            } catch {
                completion(.failure(BrowserSigninError(error)))
            }
        }
    }
    
    /// Asynchronous convenience method that initiates log-out using the `Token` object, throwing the error if fails.
    /// - Parameters:
    ///   - window: Window from which the sign in process will be started.
    ///   - token: Token object that will retrieve the ID token.
    ///   - context: Context options used when composing the signout URL.
    ///   - completion: Completion block that will be invoked when sign-out finishes.
    public final func signOut(from window: WindowAnchor?,
                              token: Token,
                              context: SessionLogoutFlow.Context = .init(),
                              completion: @escaping (Result<URL, BrowserSigninError>) -> Void)
    {
        Task { @MainActor in
            do {
                completion(.success(try await signOut(from: window, token: token, context: context)))
            } catch {
                completion(.failure(BrowserSigninError(error)))
            }
        }
    }
    
    /// Asynchronous convenience method that initiates log-out using the ID Token, throwing the error if fails.
    /// - Parameters:
    ///   - window: Window from which the sign in process will be started.
    ///   - context: Context options used when composing the signout URL.
    ///   - completion: Completion block that will be invoked when sign-out finishes.
    public final func signOut(from window: WindowAnchor?,
                              context: SessionLogoutFlow.Context = .init(),
                              completion: @escaping (Result<URL, BrowserSigninError>) -> Void)
    {
        Task { @MainActor in
            do {
                completion(.success(try await signOut(from: window, context: context)))
            } catch {
                completion(.failure(BrowserSigninError(error)))
            }
        }
    }
}<|MERGE_RESOLUTION|>--- conflicted
+++ resolved
@@ -335,19 +335,13 @@
         from window: BrowserSignin.WindowAnchor?,
         options: Option) throws -> any BrowserSignin.Provider
     {
-<<<<<<< HEAD
         #if canImport(AuthenticationServices)
-        try AuthenticationServicesProvider(from: window, usesEphemeralSession: options.contains(.ephemeralSession))
-        #else
-        return nil
-        #endif
-=======
         if #available(iOS 13.0, macOS 10.15, tvOS 16.0, watchOS 7.0, visionOS 1.0, macCatalyst 13.0, *) {
             return try AuthenticationServicesProvider(from: window, usesEphemeralSession: options.contains(.ephemeralSession))
         }
+        #endif
 
         throw BrowserSigninError.noCompatibleAuthenticationProviders
->>>>>>> b7946724
     }
 }
 
