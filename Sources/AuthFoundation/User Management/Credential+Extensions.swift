//
// Copyright (c) 2022-Present, Okta, Inc. and/or its affiliates. All rights reserved.
// The Okta software accompanied by this notice is provided pursuant to the Apache License, Version 2.0 (the "License.")
//
// You may obtain a copy of the License at http://www.apache.org/licenses/LICENSE-2.0.
// Unless required by applicable law or agreed to in writing, software
// distributed under the License is distributed on an "AS IS" BASIS, WITHOUT
// WARRANTIES OR CONDITIONS OF ANY KIND, either express or implied.
//
// See the License for the specific language governing permissions and limitations under the License.
//

import Foundation

#if os(Linux)
import FoundationNetworking
#endif

extension Notification.Name {
    /// Notification broadcast when the ``Credential/default`` value changes.
    public static let defaultCredentialChanged = Notification.Name("com.okta.defaultCredentialChanged")
    
    /// Notification broadcast when a new ``Credential`` instance is created.
    ///
    /// > Note: This notification is only sent when the ``CredentialDataSource`` creates a credential. If you use the ``Credential/init(token:oauth2:)`` method directly, this notification is not sent.
    public static let credentialCreated = Notification.Name("com.okta.credential.created")

    /// Notification broadcast when a credential is removed from storage.
    public static let credentialRemoved = Notification.Name("com.okta.credential.removed")

    /// Notification broadcast when a credential has been migrated from a previous version.
    public static let credentialMigrated = Notification.Name("com.okta.credential.migrated")

    /// Notification broadcast when a credential fails to refresh.
    public static let credentialRefreshFailed = Notification.Name("com.okta.credential.refresh.failed")
}

#if swift(>=5.5.1)
@available(iOS 13.0, tvOS 13.0, macOS 10.15, watchOS 6, *)
extension Credential {
    /// Attempt to refresh the token.
    public func refresh(clientSecret: String, resource: String) async throws {
        try await withCheckedThrowingContinuation { continuation in
            refresh(clientSecret: clientSecret, resource: resource) { result in
                continuation.resume(with: result)
            }
        }
    }

    /// Attempt to refresh the token.
    public func refresh() async throws {
        try await withCheckedThrowingContinuation { continuation in
<<<<<<< HEAD
            refresh(clientSecret: "", resource: "") { result in
=======
            refresh { result in
>>>>>>> e53e2ada
                continuation.resume(with: result)
            }
        }
    }
    
    /// Attempt to refresh the token if it either has expired, or is about to expire.
    public func refreshIfNeeded(graceInterval: TimeInterval = Credential.refreshGraceInterval) async throws {
        try await withCheckedThrowingContinuation { continuation in
            refreshIfNeeded(graceInterval: graceInterval) { result in
                continuation.resume(with: result)
            }
        }
    }

    /// Asynchronous convenience method that decorates the given URLRequest with the appropriate authorization headers to make a request using the credential's current token.
    ///
    /// This asynchronous variant ensures that the token has been refreshed, if needed, prior to adding the appropriate headers to the request.
    /// - Parameter request: Request to decorate with the appropriate authorization header.
    public func authorize(_ request: inout URLRequest) async {
        _ = try? await refreshIfNeeded()
        authorize(request: &request)
    }
    
    /// Attempt to revoke one or more of the tokens.
    ///
    /// Revoking a token causes it to become invalidated on the server. The `type` argument can be used to specify which token to revoke.
    /// * ``Token/RevokeType/accessToken`` – Revokes the access token. If the `offline_access` scope was specified when authenticating, the refresh token may be used to recreate a new access token.
    /// * ``Token/RevokeType/refreshToken`` – If a refresh token is present (e.g. the `offline_access` scope was specified when authenticating), both the access token _and_ refresh token will become invalidated.
    /// * ``Token/RevokeType/deviceSecret`` – If the `device_sso` scope was specified when authenticating, this will invalidate the device secret, which will prevent other clients from creating new tokens using Device SSO.
    /// * ``Token/RevokeType/all`` - Revokes all applicable tokens associated with this object.
    ///
    /// If a credential is no longer valid, it will automatically be removed from storage. This is to prevent an application from thinking a valid user is signed in while having credentials that are incapable of being used.
    ///
    /// This may occur if the credential:
    /// 1. Has both an access token and a refresh token, and the ``Token/RevokeType/refreshToken`` type is supplied, or
    /// 1. Does not have a refresh token and the ``Token/RevokeType/accessToken`` type is supplied.
    /// - Parameters:
    ///   - type: The token type to revoke, defaulting to `.all`.
    public func revoke(type: Token.RevokeType = .all) async throws {
        try await withCheckedThrowingContinuation { continuation in
            revoke(type: type) { result in
                continuation.resume(with: result)
            }
        }
    }

    /// Fetches the user info for this user.
    ///
    /// In addition to passing the result to the provided completion block, a successful request will result in the ``UserInfo`` property being set with the new value for later use.
    /// - Returns: The user info for this user.
    public func userInfo() async throws -> UserInfo {
        try await withCheckedThrowingContinuation { continuation in
            userInfo { result in
                continuation.resume(with: result)
            }
        }
    }
}
#endif<|MERGE_RESOLUTION|>--- conflicted
+++ resolved
@@ -50,11 +50,7 @@
     /// Attempt to refresh the token.
     public func refresh() async throws {
         try await withCheckedThrowingContinuation { continuation in
-<<<<<<< HEAD
             refresh(clientSecret: "", resource: "") { result in
-=======
-            refresh { result in
->>>>>>> e53e2ada
                 continuation.resume(with: result)
             }
         }
