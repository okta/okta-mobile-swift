--- conflicted
+++ resolved
@@ -34,35 +34,9 @@
 }
 
 public protocol APIClientDelegate: AnyObject {
-<<<<<<< HEAD
-    func api(client: APIClient, willSendRequest: inout URLRequest)
-    func api<T>(client: APIClient, request: URLRequest, received response: APIResponse<T>)
-}
-
-public enum APIClientError: LocalizedError {
-    case invalidUrl
-    case missingResponse
-    case invalidResponse
-    case cannotParseResponse
-    case invalidRequestData
-    case unsupportedContentType(_ type: APIContentType)
-    case serverError(_ error: Error)
-    case statusCode(_ statusCode: Int)
-    case unknown
-    
-    public var errorDescription: String? {
-        switch self {
-        case .serverError(let underlyingError):
-            return underlyingError.localizedDescription
-        default:
-            return localizedDescription
-        }
-    }
-=======
     func api(client: APIClient, willSend request: inout URLRequest)
     func api(client: APIClient, didSend request: URLRequest, received error: APIClientError)
     func api<T>(client: APIClient, didSend request: URLRequest, received response: APIResponse<T>)
->>>>>>> de8620e7
 }
 
 extension APIClientDelegate {
@@ -105,15 +79,9 @@
 
     public func send<T: Decodable>(_ request: URLRequest, completion: @escaping (Result<APIResponse<T>, APIClientError>) -> Void) where T : Decodable {
         var urlRequest = request
-<<<<<<< HEAD
-
-//        delegate?.api(client: self, willSendRequest: &urlRequest)
-        session.dataTaskWithRequest(urlRequest) { data, response, error in
-=======
         
         willSend(request: &urlRequest)
         session.dataTaskWithRequest(urlRequest) { data, response, httpError in
->>>>>>> de8620e7
             guard let data = data,
                   let response = response
             else {
