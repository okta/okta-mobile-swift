--- conflicted
+++ resolved
@@ -22,15 +22,11 @@
 
     struct RefreshRequest {
         let openIdConfiguration: OpenIdConfiguration
-<<<<<<< HEAD
-        let token: Token
         let resource: String
         let clientSecret: String
-=======
         let clientConfiguration: OAuth2Client.Configuration
         let refreshToken: String
         let id: String
->>>>>>> e53e2ada
         let configuration: [String: String]
         
         static let placeholderId = "temporary_id"
@@ -128,17 +124,13 @@
         var result = configuration
         result["grant_type"] = "refresh_token"
         result["refresh_token"] = refreshToken
-<<<<<<< HEAD
         result["resource"] = resource
         result["client_secret"] = clientSecret
-        
-=======
 
         if let parameters = clientConfiguration.authentication.additionalParameters {
             result.merge(parameters, uniquingKeysWith: { $1 })
         }
 
->>>>>>> e53e2ada
         return result
     }
     
