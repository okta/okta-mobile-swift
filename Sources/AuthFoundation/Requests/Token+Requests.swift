//
// Copyright (c) 2021-Present, Okta, Inc. and/or its affiliates. All rights reserved.
// The Okta software accompanied by this notice is provided pursuant to the Apache License, Version 2.0 (the "License.")
//
// You may obtain a copy of the License at http://www.apache.org/licenses/LICENSE-2.0.
// Unless required by applicable law or agreed to in writing, software
// distributed under the License is distributed on an "AS IS" BASIS, WITHOUT
// WARRANTIES OR CONDITIONS OF ANY KIND, either express or implied.
//
// See the License for the specific language governing permissions and limitations under the License.
//

import Foundation
extension Token {
    struct RevokeRequest {
        let openIdConfiguration: OpenIdConfiguration
        let clientAuthentication: OAuth2Client.ClientAuthentication
        let url: URL
        let token: String
        let hint: Token.Kind?
        let configuration: [String: String]
        
        init(openIdConfiguration: OpenIdConfiguration,
             clientAuthentication: OAuth2Client.ClientAuthentication,
             token: String,
             hint: Token.Kind?,
             configuration: [String: String]) throws
        {
            self.openIdConfiguration = openIdConfiguration
            self.clientAuthentication = clientAuthentication
            self.token = token
            self.hint = hint
            self.configuration = configuration

            guard let url = openIdConfiguration.revocationEndpoint else {
                throw OAuth2Error.missingOpenIdConfiguration(attribute: "revocation_endpoint")
            }
            self.url = url
        }
    }

    struct RefreshRequest {
        let openIdConfiguration: OpenIdConfiguration
        let resource: String
        let clientSecret: String
        let clientConfiguration: OAuth2Client.Configuration
        let refreshToken: String
        let id: String
        let configuration: [String: String]
        
        static let placeholderId = "temporary_id"
    }
    
    struct IntrospectRequest {
        let openIdConfiguration: OpenIdConfiguration
        let clientConfiguration: OAuth2Client.Configuration
        let token: Token
        let type: Token.Kind
        let url: URL
        
        init(openIdConfiguration: OpenIdConfiguration,
             clientConfiguration: OAuth2Client.Configuration,
             token: Token,
             type: Token.Kind) throws
        {
            self.openIdConfiguration = openIdConfiguration
            self.clientConfiguration = clientConfiguration
            self.token = token
            self.type = type
            
            guard let url = openIdConfiguration.introspectionEndpoint else {
                throw OAuth2Error.missingOpenIdConfiguration(attribute: "introspection_endpoint")
            }
            self.url = url
        }
    }
}

extension Token: APIAuthorization {
    public var authorizationHeader: String? { "\(tokenType) \(accessToken)" }
}

/// Sub-protocol of ``APIRequest`` used to define requests that are performed using links supplied via an organization's ``OpenIdConfiguration``.
public protocol OAuth2APIRequest: APIRequest {
    /// The ``OpenIdConfiguration`` used to formulate this request's ``APIRequest/url``.
    var openIdConfiguration: OpenIdConfiguration { get }
}

extension Token.RevokeRequest: OAuth2APIRequest, APIRequestBody {
    typealias ResponseType = Empty
    
    var httpMethod: APIRequestMethod { .post }
<<<<<<< HEAD
    var url: URL { openIdConfiguration.revocationEndpoint ?? URL(string: "ADFS Does not use this feature. If you hit this url you will crash.")! }
=======
>>>>>>> 768b5fe5
    var contentType: APIContentType? { .formEncoded }
    var acceptsType: APIContentType? { .json }
    var bodyParameters: [String: Any]? {
        var result = configuration
        result["token"] = token
        
        if let hint = hint {
            result["token_type_hint"] = hint.rawValue
        }
        
        if let parameters = clientAuthentication.additionalParameters {
            result.merge(parameters, uniquingKeysWith: { $1 })
        }

        return result
    }
}

extension Token.IntrospectRequest: OAuth2APIRequest, APIRequestBody {
    typealias ResponseType = TokenInfo

    var httpMethod: APIRequestMethod { .post }
    var contentType: APIContentType? { .formEncoded }
    var acceptsType: APIContentType? { .json }
    var authorization: APIAuthorization? { nil }
    var bodyParameters: [String: Any]? {
        var result = [
            "token": (token.token(of: type) ?? "") as String,
            "client_id": token.context.configuration.clientId,
            "token_type_hint": type.rawValue
        ]
        
        if let parameters = clientConfiguration.authentication.additionalParameters {
            result.merge(parameters, uniquingKeysWith: { $1 })
        }

        return result
    }
}

extension Token.RefreshRequest: OAuth2APIRequest, APIRequestBody, APIParsingContext, OAuth2TokenRequest {
    typealias ResponseType = Token

    var httpMethod: APIRequestMethod { .post }
    var url: URL { openIdConfiguration.tokenEndpoint }
    var contentType: APIContentType? { .formEncoded }
    var acceptsType: APIContentType? { .json }
    var clientId: String { clientConfiguration.clientId }
    var bodyParameters: [String: Any]? {
        var result = configuration
        result["grant_type"] = "refresh_token"
        result["refresh_token"] = refreshToken
        result["resource"] = resource
        result["client_secret"] = clientSecret

        if let parameters = clientConfiguration.authentication.additionalParameters {
            result.merge(parameters, uniquingKeysWith: { $1 })
        }

        return result
    }
    
    var codingUserInfo: [CodingUserInfoKey: Any]? {
        guard let settings = configuration.reduce(into: [:], { partialResult, item in
            guard let key = CodingUserInfoKey(rawValue: item.key) else { return }
            partialResult?[key] = item.value
        }) else { return nil }
        
        var result: [CodingUserInfoKey: Any] = [
            .clientSettings: settings
        ]
        
        if id != Self.placeholderId {
            result[.tokenId] = id
        }
        
        return result
    }
}<|MERGE_RESOLUTION|>--- conflicted
+++ resolved
@@ -90,10 +90,6 @@
     typealias ResponseType = Empty
     
     var httpMethod: APIRequestMethod { .post }
-<<<<<<< HEAD
-    var url: URL { openIdConfiguration.revocationEndpoint ?? URL(string: "ADFS Does not use this feature. If you hit this url you will crash.")! }
-=======
->>>>>>> 768b5fe5
     var contentType: APIContentType? { .formEncoded }
     var acceptsType: APIContentType? { .json }
     var bodyParameters: [String: Any]? {
