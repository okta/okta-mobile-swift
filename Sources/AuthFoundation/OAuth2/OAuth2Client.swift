//
// Copyright (c) 2021-Present, Okta, Inc. and/or its affiliates. All rights reserved.
// The Okta software accompanied by this notice is provided pursuant to the Apache License, Version 2.0 (the "License.")
//
// You may obtain a copy of the License at http://www.apache.org/licenses/LICENSE-2.0.
// Unless required by applicable law or agreed to in writing, software
// distributed under the License is distributed on an "AS IS" BASIS, WITHOUT
// WARRANTIES OR CONDITIONS OF ANY KIND, either express or implied.
//
// See the License for the specific language governing permissions and limitations under the License.
//

import Foundation

#if os(Linux)
import FoundationNetworking
#endif

/// Delegate protocol used by ``OAuth2Client`` to communicate important events.
public protocol OAuth2ClientDelegate: APIClientDelegate {
    /// Sent before a token will begin to refresh.
    func oauth(client: OAuth2Client, willRefresh token: Token)

    /// Sent when a token has finished refreshing.
    func oauth(client: OAuth2Client, didRefresh token: Token, replacedWith newToken: Token?)
}

extension OAuth2ClientDelegate {
    public func oauth(client: OAuth2Client, willRefresh token: Token) {}
    public func oauth(client: OAuth2Client, didRefresh token: Token, replacedWith newToken: Token?) {}
}

// swiftlint:disable type_body_length
/// An OAuth2 client, used to interact with a given authorization server.
public final class OAuth2Client {
    /// The URLSession used by this client for network requests.
    public let session: URLSessionProtocol
    
    /// The configuration that identifies this OAuth2 client.
    public let configuration: Configuration
    
    /// Additional HTTP headers to include in outgoing network requests.
    public var additionalHttpHeaders: [String: String]?
    
    /// The OpenID configuration for this org.
    ///
    /// This value will be `nil` until the configuration has been retrieved through the ``openIdConfiguration(completion:)`` or ``openIdConfiguration()`` functions.
    public private(set) var openIdConfiguration: OpenIdConfiguration?

    /// The ``JWKS`` key set for this org.
    ///
    /// This value will be `nil` until the keys have been retrieved through the ``jwks(completion:)`` or ``jwks()`` functions.
    public private(set) var jwks: JWKS?

    /// Constructs an OAuth2Client for the given domain.
    /// - Parameters:
    ///   - domain: Okta domain to use for the base URL.
    ///   - clientId: The unique client ID representing this client.
    ///   - scopes: The list of OAuth2 scopes requested for this client.
    ///   - authentication: The client authentication  model to use (Default: `.none`)
    ///   - session: Optional URLSession to use for network requests.
    public convenience init(domain: String,
                            clientId: String,
                            scopes: String,
                            authentication: ClientAuthentication = .none,
                            session: URLSessionProtocol? = nil) throws
    {
        self.init(try Configuration(domain: domain,
                                    clientId: clientId,
                                    scopes: scopes,
                                    authentication: authentication),
                  session: session)
    }
    
    /// Constructs an OAuth2Client for the given domain.
    /// - Parameters:
    ///   - baseURL: The base URL for operations against this client.
    ///   - clientId: The unique client ID representing this client.
    ///   - scopes: The list of OAuth2 scopes requested for this client.
    ///   - authentication: The client authentication  model to use (Default: `.none`)
    ///   - session: Optional URLSession to use for network requests.
    public convenience init(baseURL: URL,
                            clientId: String,
                            scopes: String,
                            authentication: ClientAuthentication = .none,
                            session: URLSessionProtocol? = nil)
    {
        self.init(Configuration(baseURL: baseURL,
                                clientId: clientId,
                                scopes: scopes,
                                authentication: authentication),
                  session: session)
    }
    
    /// Constructs an OAuth2Client for the given base URL.
    /// - Parameters:
    ///   - configuration: The pre-formed configuration for this client.
    ///   - session: Optional URLSession to use for network requests.
    public init(_ configuration: Configuration, session: URLSessionProtocol? = nil) {
        // Ensure this SDK's static version is included in the user agent.
        SDKVersion.register(sdk: Version)
        
        // Ensure the time coordinator is properly initialized
        _ = Date.coordinator
        
        self.configuration = configuration
        self.session = session ?? URLSession(configuration: .ephemeral)
        
        NotificationCenter.default.post(name: .oauth2ClientCreated, object: self)

        // Ensure the Credential Coordinator can monitor this client for token refresh changes.
        Credential.coordinator.observe(oauth2: self)
    }
    
    /// Retrieves the org's OpenID configuration.
    ///
    /// If this value has recently been retrieved, the cached result is returned.
    /// - Parameter completion: Completion block invoked with the result.
    public func openIdConfiguration(completion: @escaping (Result<OpenIdConfiguration, OAuth2Error>) -> Void) {
        configurationQueue.sync {
            if let openIdConfiguration = openIdConfiguration {
                completion(.success(openIdConfiguration))
            } else {
                guard openIdConfigurationAction == nil else {
                    openIdConfigurationAction?.add(completion)
                    return
                }
                
                let action: CoalescedResult<Result<OpenIdConfiguration, OAuth2Error>> = CoalescedResult()
                action.add(completion)
                
                openIdConfigurationAction = action
                
                let request = OpenIdConfigurationRequest(url: configuration.discoveryURL)
                request.send(to: self) { result in
                    self.configurationQueue.sync(flags: .barrier) {
                        self.openIdConfigurationAction = nil
                        
                        switch result {
                        case .success(let response):
                            self.openIdConfiguration = response.result
                            
                            self.configurationQueue.async {
                                action.finish(.success(response.result))
                            }
                        case .failure(let error):
                            self.configurationQueue.async {
                                action.finish(.failure(.network(error: error)))
                            }
                        }
                    }
                }
            }
        }
    }
    
    /// Attempts to refresh the supplied token, using the ``Token/refreshToken`` if it is available.
    ///
    /// This method prevents multiple concurrent refresh requests to be performed for a given token, though all applicable completion blocks will be invoked once the token refresh has completed.
    /// - Parameters:
    ///   - token: Token to refresh.
    ///   - completion: Completion bock invoked with the result.
<<<<<<< HEAD
    public func refresh(_ token: Token, clientSecret: String, resource: String, completion: @escaping (Result<Token, OAuth2Error>) -> Void) {
        let type = Token.Kind.refreshToken
=======
    public func refresh(_ token: Token, completion: @escaping (Result<Token, OAuth2Error>) -> Void) {
>>>>>>> e53e2ada
        guard let clientSettings = token.context.clientSettings,
              token.refreshToken != nil
        else {
            completion(.failure(.missingToken(type: .refreshToken)))
            return
        }

        guard
            !clientSecret.isEmpty,
            !resource.isEmpty
        else {
            completion(.failure(.missingClientConfiguration))
            return
        }
        
        refreshQueue.sync {
            guard token.refreshAction == nil else {
                token.refreshAction?.add(completion)
                return
            }
            
            token.refreshAction = CoalescedResult()
            token.refreshAction?.add(completion)
            performRefresh(token: token, clientSecret: clientSecret, resource: resource, clientSettings: clientSettings)
        }
    }
    
    private(set) lazy var refreshQueue: DispatchQueue = {
        DispatchQueue(label: "com.okta.refreshQueue.\(baseURL.host ?? "unknown")",
                      qos: .userInitiated,
                      attributes: .concurrent)
    }()

    private func performRefresh(token: Token, clientSecret: String, resource: String, clientSettings: [String: String]) {
        guard let action = token.refreshAction else { return }
        
        delegateCollection.invoke { $0.oauth(client: self, willRefresh: token) }
        guard let refreshToken = token.refreshToken else {
            action.finish(.failure(.missingToken(type: .refreshToken)))
            token.refreshAction = nil
            return
        }
        
        openIdConfiguration { result in
            switch result {
            case .success(let configuration):
                let request = Token.RefreshRequest(openIdConfiguration: configuration,
<<<<<<< HEAD
                                                   token: token,
                                                   resource: resource,
                                                   clientSecret: clientSecret,
=======
                                                   clientConfiguration: self.configuration,
                                                   refreshToken: refreshToken,
                                                   id: token.id,
>>>>>>> e53e2ada
                                                   configuration: clientSettings)
                request.send(to: self) { result in
                    self.refreshQueue.sync(flags: .barrier) {
                        switch result {
                        case .success(let response):
                            let newToken = response.result.token(merging: token)
                            
                            self.delegateCollection.invoke { $0.oauth(client: self, didRefresh: token, replacedWith: newToken) }
                            NotificationCenter.default.post(name: .tokenRefreshed, object: newToken)
                            action.finish(.success(newToken))
                            
                        case .failure(let error):
                            self.delegateCollection.invoke { $0.oauth(client: self, didRefresh: token, replacedWith: nil) }
                            
                            NotificationCenter.default.post(name: .tokenRefreshFailed,
                                                            object: token,
                                                            userInfo: ["error": error])

                            action.finish(.failure(.network(error: error)))
                        }
                        
                        token.refreshAction = nil
                    }
                }
            case .failure(let error):
                action.finish(.failure(error))
                self.delegateCollection.invoke { $0.oauth(client: self, didRefresh: token, replacedWith: nil) }
                token.refreshAction = nil
            }
        }
    }
    
    /// Attempts to revoke the given token.
    ///
    /// A ``Token`` object may represent multiple token types, such as ``Token/accessToken`` or ``Token/refreshToken``. These individual token types can be targeted to be revoked.
    ///
    /// - Parameters:
    ///   - token: Token object.
    ///   - type: Type of token to revoke.
    ///   - completion: Completion block to invoke once complete.
    public func revoke(_ token: Token, type: Token.RevokeType, completion: @escaping (Result<Void, OAuth2Error>) -> Void) {
        guard type != .all else {
            revokeAll(token, completion: completion)
            return
        }
        
        guard let tokenType = type.tokenType else {
            completion(.failure(.cannotRevoke(type: type)))
            return
        }
        
        guard let tokenString = token.token(of: tokenType) else {
            completion(.failure(.missingToken(type: tokenType)))
            return
        }
        
        guard let clientSettings = token.context.clientSettings else {
            completion(.failure(.missingClientConfiguration))
            return
        }
        
        openIdConfiguration { result in
            switch result {
            case .success(let configuration):
                let request = Token.RevokeRequest(openIdConfiguration: configuration,
                                                  clientAuthentication: self.configuration.authentication,
                                                  token: tokenString,
                                                  hint: tokenType,
                                                  configuration: clientSettings)
                request.send(to: self) { result in
                    switch result {
                    case .success:
                        completion(.success(()))
                    case .failure(let error):
                        completion(.failure(.network(error: error)))
                    }
                }
            case .failure(let error):
                completion(.failure(error))
            }
        }
    }
    
    /// Introspects the given token information.
    /// - Parameters:
    ///   - token: Token to introspect
    ///   - type: The type of value to introspect.
    ///   - completion: Completion block to invoke once complete.
    public func introspect(token: Token, type: Token.Kind, completion: @escaping (Result<TokenInfo, OAuth2Error>) -> Void) {
        openIdConfiguration { result in
            switch result {
            case .success(let configuration):
                let request: Token.IntrospectRequest
                do {
                    request = try Token.IntrospectRequest(openIdConfiguration: configuration,
                                                          clientConfiguration: self.configuration,
                                                          token: token,
                                                          type: type)
                } catch let error as OAuth2Error {
                    completion(.failure(error))
                    return
                } catch {
                    completion(.failure(.error(error)))
                    return
                }
                
                request.send(to: self) { result in
                    switch result {
                    case .success(let response):
                        completion(.success(response.result))
                    case .failure(let error):
                        completion(.failure(.network(error: error)))
                    }
                }
            case .failure(let error):
                completion(.failure(error))
            }
        }
    }
    
    /// Fetches the ``UserInfo`` associated with the given token.
    /// - Parameters:
    ///   - token: Token to retrieve user information for.
    ///   - completion: Completion block invoked with the result.
    public func userInfo(token: Token, completion: @escaping (Result<UserInfo, OAuth2Error>) -> Void) {
        openIdConfiguration { result in
            switch result {
            case .success(let configuration):
                let request: UserInfo.Request
                do {
                    request = try UserInfo.Request(openIdConfiguration: configuration,
                                                   token: token)
                } catch let error as OAuth2Error {
                    completion(.failure(error))
                    return
                } catch {
                    completion(.failure(.error(error)))
                    return
                }
                
                request.send(to: self) { result in
                    switch result {
                    case .success(let response):
                        completion(.success(response.result))
                    case .failure(let error):
                        completion(.failure(.network(error: error)))
                    }
                }
            case .failure(let error):
                completion(.failure(error))
            }
        }
    }
    
    /// Retrieves the org's ``JWKS`` key configuration.
    ///
    /// If this value has recently been retrieved, the cached result is returned.
    /// - Parameter completion: Completion block invoked with the result.
    public func jwks(completion: @escaping (Result<JWKS, OAuth2Error>) -> Void) {
        if let jwks = jwks {
            completion(.success(jwks))
        } else {
            jwksQueue.sync {
                guard jwksAction == nil else {
                    jwksAction?.add(completion)
                    return
                }
                
                let action: CoalescedResult<Result<JWKS, OAuth2Error>> = CoalescedResult()
                action.add(completion)
                
                jwksAction = action
                openIdConfiguration { result in
                    switch result {
                    case .success(let configuration):
                        let request = KeysRequest(openIdConfiguration: configuration,
                                                  clientId: self.configuration.clientId)
                        request.send(to: self) { result in
                            self.jwksQueue.sync(flags: .barrier) {
                                self.jwksAction = nil

                                switch result {
                                case .success(let response):
                                    self.jwks = response.result
                                    self.jwksQueue.async {
                                        action.finish(.success(response.result))
                                    }
                                case .failure(let error):
                                    self.jwksQueue.async {
                                        action.finish(.failure(.network(error: error)))
                                    }
                                }
                            }
                        }
                    case .failure(let error):
                        self.jwksAction = nil
                        self.jwksQueue.async {
                            action.finish(.failure(error))
                        }
                    }
                }
            }
        }
    }
    
    /// Attempts to exchange, and verify, a token from the supplied request.
    ///
    /// This also ensures the ``JWKS`` keyset is retrieved in parallel (if it hasn't already been cached), and verifies the ID and Access tokens to ensure validity.
    public func exchange<T: OAuth2TokenRequest>(token request: T, completion: @escaping (Result<APIResponse<Token>, APIClientError>) -> Void) {
        // Fetch the JWKS keys in parallel if necessary
        let group = DispatchGroup()
        var keySet = jwks
        if keySet == nil {
            group.enter()
            jwks { result in
                defer { group.leave() }
                if case let .success(response) = result {
                    keySet = response
                }
            }
        }
        
        // Exchange the token
        request.send(to: self) { result in
            // Wait for the JWKS keys, if necessary
            group.notify(queue: DispatchQueue.global()) {
                // Perform idToken/accessToken validation
                self.validateToken(request: request,
                                    keySet: keySet,
                                    oauthTokenResponse: result,
                                    completion: completion)
            }
        }
    }
    
    private func revokeAll(_ token: Token, completion: @escaping (Result<Void, OAuth2Error>) -> Void) {
        let types: [Token.RevokeType] = [.accessToken, .refreshToken, .deviceSecret]
        
        var errors = [OAuth2Error]()
        let group = DispatchGroup()
        for type in types {
            guard let revokeType = type.tokenType,
                  token.token(of: revokeType) != nil
            else {
                continue
            }
            
            group.enter()
            revoke(token, type: type) { result in
                if case let .failure(error) = result {
                    errors.append(error)
                }
                group.leave()
            }
        }
        
        group.notify(queue: DispatchQueue.global()) {
            switch errors.count {
            case 0:
                completion(.success(()))
            case 1:
                if let error = errors.first {
                    completion(.failure(error))
                } else {
                    fallthrough
                }
            default:
                completion(.failure(.multiple(errors: errors)))
            }
        }
    }

    private func validateToken<T: OAuth2TokenRequest>(request: T,
                                                      keySet: JWKS?,
                                                      oauthTokenResponse: Result<APIResponse<Token>, APIClientError>,
                                                      completion: @escaping (Result<APIResponse<Token>, APIClientError>) -> Void)
    {
        guard case let .success(response) = oauthTokenResponse else {
            completion(oauthTokenResponse)
            return
        }
        
        // Retrieves the org's OpenID configuration
        self.openIdConfiguration { result in
            switch result {
            case .failure(let error):
                completion(.failure(.serverError(error)))
            case .success:
                do {
                    try response.result.validate(using: self, with: request as? IDTokenValidatorContext)
                } catch {
                    completion(.failure(.validation(error: error)))
                    return
                }
                
                guard let idToken = response.result.idToken else {
                    completion(oauthTokenResponse)
                    return
                }
                
                guard let keySet = keySet else {
                    completion(.failure(.validation(error: JWTError.invalidKey)))
                    return
                }
                
                do {
                    if try idToken.validate(using: keySet) == false {
                        completion(.failure(.validation(error: JWTError.signatureInvalid)))
                        return
                    }
                } catch {
                    completion(.failure(.validation(error: error)))
                    return
                }
                completion(oauthTokenResponse)
            }
        }
    }

    // MARK: Private properties / methods
    private let delegates = DelegateCollection<OAuth2ClientDelegate>()

    private lazy var configurationQueue: DispatchQueue = {
        DispatchQueue(label: "com.okta.configurationQueue.\(baseURL.host ?? "unknown")",
                      qos: .userInitiated,
                      attributes: .concurrent)
    }()
    internal var openIdConfigurationAction: CoalescedResult<Result<OpenIdConfiguration, OAuth2Error>>?

    private lazy var jwksQueue: DispatchQueue = {
        DispatchQueue(label: "com.okta.jwksQueue.\(baseURL.host ?? "unknown")",
                      qos: .userInitiated,
                      attributes: .concurrent)
    }()
    internal var jwksAction: CoalescedResult<Result<JWKS, OAuth2Error>>?
}
// swiftlint:enable type_body_length

#if swift(>=5.5.1)
@available(iOS 13.0, tvOS 13.0, macOS 10.15, watchOS 6, *)
extension OAuth2Client {
    /// Asynchronously retrieves the org's OpenID configuration.
    ///
    /// If this value has recently been retrieved, the cached result is returned.
    /// - Returns: The OpenID configuration for the org identified by the client's base URL.
    public func openIdConfiguration() async throws -> OpenIdConfiguration {
        try await withCheckedThrowingContinuation { continuation in
            openIdConfiguration { result in
                continuation.resume(with: result)
            }
        }
    }
    
    /// Asynchronously retrieves the org's ``JWKS`` key configuration.
    ///
    /// If this value has recently been retrieved, the cached result is returned.
    /// - Returns: The ``JWKS`` configuration for the org identified by the client's base URL.
    public func jwks() async throws -> JWKS {
        try await withCheckedThrowingContinuation { continuation in
            jwks { result in
                continuation.resume(with: result)
            }
        }
    }
    
    /// Attempts to refresh the supplied token, using the ``Token/refreshToken`` if it is available.
    ///
    /// This method prevents multiple concurrent refresh requests to be performed for a given token, though all applicable results will be returned once the token refresh has completed.
    /// - Parameters:
    ///   - token: Token to refresh.
    public func refresh(_ token: Token, clientSecret: String, resource: String) async throws -> Token {
        try await withCheckedThrowingContinuation { continuation in
            refresh(token, clientSecret: clientSecret, resource: resource) { result in
                continuation.resume(with: result)
            }
        }
    }
    
    /// Attempts to revoke the given token.
    ///
    /// A ``Token`` object may represent multiple token types, such as ``Token/accessToken`` or ``Token/refreshToken``. These individual token types can be targeted to be revoked.
    ///
    /// - Parameters:
    ///   - token: Token object.
    ///   - type: Type of token to revoke, default: ``Token/RevokeType/all``
    public func revoke(_ token: Token, type: Token.RevokeType = .all) async throws {
        try await withCheckedThrowingContinuation { continuation in
            revoke(token, type: type) { result in
                continuation.resume(with: result)
            }
        }
    }
}
#endif

extension OAuth2Client: APIClient {
    /// Exposes the base URL this authorization server is represented by.
    public var baseURL: URL { configuration.baseURL }
    
    /// Transforms HTTP response data into the appropriate error type, when requests are unsuccessful.
    /// - Parameter data: HTTP response body data for a failed URL request.
    /// - Returns: ``OktaAPIError`` or ``OAuth2ServerError``, depending on the type of error.
    public func error(from data: Data) -> Error? {
        if let error = try? decode(OktaAPIError.self, from: data) {
            return error
        }
        
        if let error = try? decode(OAuth2ServerError.self, from: data) {
            return error
        }
        
        return nil
    }

    public func decode<T>(_ type: T.Type, from data: Data, userInfo: [CodingUserInfoKey: Any]? = nil) throws -> T where T: Decodable {
        var info: [CodingUserInfoKey: Any] = userInfo ?? [:]
        if info[.apiClientConfiguration] == nil {
            info[.apiClientConfiguration] = configuration
        }
        
        let jsonDecoder: JSONDecoder
        if let jsonType = type as? JSONDecodable.Type {
            jsonDecoder = jsonType.jsonDecoder
        } else {
            jsonDecoder = defaultJSONDecoder
        }
        
        jsonDecoder.userInfo = info
        
        return try jsonDecoder.decode(type, from: data)
    }
    
    public func willSend(request: inout URLRequest) {
        delegateCollection.invoke { $0.api(client: self, willSend: &request) }
    }
    
    public func didSend(request: URLRequest, received error: APIClientError, requestId: String?, rateLimit: APIRateLimit?) {
        delegateCollection.invoke { $0.api(client: self, didSend: request, received: error, requestId: requestId, rateLimit: rateLimit) }
    }

    public func shouldRetry(request: URLRequest) -> APIRetry {
        return delegateCollection.call({ $0.api(client: self, shouldRetry: request) }).first ?? .default
    }
    
    public func didSend(request: URLRequest, received response: HTTPURLResponse) {
        delegateCollection.invoke { $0.api(client: self, didSend: request, received: response) }
    }

    public func didSend<T>(request: URLRequest, received response: APIResponse<T>) where T: Decodable {
        delegateCollection.invoke { $0.api(client: self, didSend: request, received: response) }
    }
}

extension OAuth2Client: UsesDelegateCollection {
    public typealias Delegate = OAuth2ClientDelegate

    public var delegateCollection: DelegateCollection<OAuth2ClientDelegate> {
        delegates
    }
}

extension Notification.Name {
    /// Notification broadcast when a new ``OAuth2Client`` instance is created.
    public static let oauth2ClientCreated = Notification.Name("com.okta.oauth2client.created")

    /// Notification broadcast when a ``Token`` is refreshed.
    public static let tokenRefreshed = Notification.Name("com.okta.token.refresh.success")

    /// Notification broadcast when a ``Token`` refresh fails.
    public static let tokenRefreshFailed = Notification.Name("com.okta.token.refresh.failed")
}<|MERGE_RESOLUTION|>--- conflicted
+++ resolved
@@ -160,12 +160,8 @@
     /// - Parameters:
     ///   - token: Token to refresh.
     ///   - completion: Completion bock invoked with the result.
-<<<<<<< HEAD
     public func refresh(_ token: Token, clientSecret: String, resource: String, completion: @escaping (Result<Token, OAuth2Error>) -> Void) {
         let type = Token.Kind.refreshToken
-=======
-    public func refresh(_ token: Token, completion: @escaping (Result<Token, OAuth2Error>) -> Void) {
->>>>>>> e53e2ada
         guard let clientSettings = token.context.clientSettings,
               token.refreshToken != nil
         else {
@@ -213,15 +209,11 @@
             switch result {
             case .success(let configuration):
                 let request = Token.RefreshRequest(openIdConfiguration: configuration,
-<<<<<<< HEAD
-                                                   token: token,
                                                    resource: resource,
                                                    clientSecret: clientSecret,
-=======
                                                    clientConfiguration: self.configuration,
                                                    refreshToken: refreshToken,
                                                    id: token.id,
->>>>>>> e53e2ada
                                                    configuration: clientSettings)
                 request.send(to: self) { result in
                     self.refreshQueue.sync(flags: .barrier) {
